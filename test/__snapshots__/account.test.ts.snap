// Jest Snapshot v1, https://goo.gl/fbAQLP

exports[`Account Should match snapshot 1`] = `
Object {
  "Parameters": Object {
    "BootstrapVersion": Object {
      "Default": "/cdk-bootstrap/hnb659fds/version",
      "Description": "Version of the CDK Bootstrap resources in this environment, automatically retrieved from SSM Parameter Store. [cdk:skip]",
      "Type": "AWS::SSM::Parameter::Value<String>",
    },
  },
  "Resources": Object {
    "AWS679f53fac002430cb0da5b7982bd22872D164C4C": Object {
      "DependsOn": Array [
        "AWS679f53fac002430cb0da5b7982bd2287ServiceRoleC1EA0FF2",
      ],
      "Properties": Object {
        "Code": Object {
          "S3Bucket": Object {
            "Fn::Sub": "cdk-hnb659fds-assets-\${AWS::AccountId}-\${AWS::Region}",
          },
          "S3Key": "4a575666d1c2c6412590d2a56f328e040a81ad1ef59aecee31ae9b393d05f659.zip",
        },
        "Handler": "index.handler",
        "Role": Object {
          "Fn::GetAtt": Array [
            "AWS679f53fac002430cb0da5b7982bd2287ServiceRoleC1EA0FF2",
            "Arn",
          ],
        },
        "Runtime": "nodejs12.x",
        "Timeout": 120,
      },
      "Type": "AWS::Lambda::Function",
    },
    "AWS679f53fac002430cb0da5b7982bd2287ServiceRoleC1EA0FF2": Object {
      "Properties": Object {
        "AssumeRolePolicyDocument": Object {
          "Statement": Array [
            Object {
              "Action": "sts:AssumeRole",
              "Effect": "Allow",
              "Principal": Object {
                "Service": "lambda.amazonaws.com",
              },
            },
          ],
          "Version": "2012-10-17",
        },
        "ManagedPolicyArns": Array [
          Object {
            "Fn::Join": Array [
              "",
              Array [
                "arn:",
                Object {
                  "Ref": "AWS::Partition",
                },
                ":iam::aws:policy/service-role/AWSLambdaBasicExecutionRole",
              ],
            ],
          },
        ],
      },
      "Type": "AWS::IAM::Role",
    },
    "AccountCreateAccount833709C2": Object {
      "DeletionPolicy": "Delete",
      "Properties": Object {
        "AccountName": "test",
        "Email": "info@pepperize.com",
        "IamUserAccessToBilling": "ALLOW",
        "ImportOnDuplicate": "true",
        "ParentId": Object {
          "Fn::GetAtt": Array [
            "OrganizationRootRootCustomResourceBB74F060",
            "Roots.0.Id",
          ],
        },
        "RemovalPolicy": "retain",
        "RoleName": "OrganizationAccountAccessRole",
        "ServiceToken": Object {
          "Fn::GetAtt": Array [
            "cdkorganizationsAccountProviderNestedStackcdkorganizationsAccountProviderNestedStackResourceA1C2E3D5",
            "Outputs.StackcdkorganizationsAccountProviderframeworkonEvent190D0C1DArn",
          ],
        },
      },
      "Type": "Custom::Organizations_Account",
      "UpdateReplacePolicy": "Delete",
    },
    "AccountTagsTagResourceB6D57C22": Object {
      "DeletionPolicy": "Delete",
      "DependsOn": Array [
        "AccountCreateAccount833709C2",
      ],
      "Properties": Object {
        "ResourceId": Object {
          "Fn::GetAtt": Array [
            "AccountCreateAccount833709C2",
            "AccountId",
          ],
        },
        "ServiceToken": Object {
          "Fn::GetAtt": Array [
            "cdkorganizationsTagResourceProviderNestedStackcdkorganizationsTagResourceProviderNestedStackResourceA7B8DF96",
            "Outputs.StackcdkorganizationsTagResourceProviderframeworkonEvent916F9532Arn",
          ],
        },
      },
      "Type": "Custom::Organizations_TagResource",
      "UpdateReplacePolicy": "Delete",
    },
    "Organization06E16095": Object {
      "DeletionPolicy": "Delete",
      "Properties": Object {
        "FeatureSet": "ALL",
        "ServiceToken": Object {
          "Fn::GetAtt": Array [
            "cdkorganizationsOrganizationProviderNestedStackcdkorganizationsOrganizationProviderNestedStackResourceE0751832",
            "Outputs.StackcdkorganizationsOrganizationProviderframeworkonEvent6EDE7D69Arn",
          ],
        },
      },
      "Type": "Custom::Organizations_Organization",
      "UpdateReplacePolicy": "Delete",
    },
    "OrganizationRootRootCustomResourceBB74F060": Object {
      "DeletionPolicy": "Delete",
      "DependsOn": Array [
        "Organization06E16095",
        "OrganizationRootRootCustomResourceCustomResourcePolicyB45F831E",
      ],
      "Properties": Object {
        "Create": "{\\"service\\":\\"Organizations\\",\\"action\\":\\"listRoots\\",\\"region\\":\\"us-east-1\\",\\"physicalResourceId\\":{\\"responsePath\\":\\"Roots.0.Id\\"}}",
        "Delete": "{\\"service\\":\\"Organizations\\",\\"action\\":\\"listRoots\\",\\"region\\":\\"us-east-1\\"}",
        "InstallLatestAwsSdk": false,
        "ServiceToken": Object {
          "Fn::GetAtt": Array [
            "AWS679f53fac002430cb0da5b7982bd22872D164C4C",
            "Arn",
          ],
        },
        "Update": "{\\"service\\":\\"Organizations\\",\\"action\\":\\"listRoots\\",\\"region\\":\\"us-east-1\\",\\"physicalResourceId\\":{\\"responsePath\\":\\"Roots.0.Id\\"}}",
      },
      "Type": "Custom::Organizations_Root",
      "UpdateReplacePolicy": "Delete",
    },
    "OrganizationRootRootCustomResourceCustomResourcePolicyB45F831E": Object {
      "DependsOn": Array [
        "Organization06E16095",
      ],
      "Properties": Object {
        "PolicyDocument": Object {
          "Statement": Array [
            Object {
              "Action": "organizations:ListRoots",
              "Effect": "Allow",
              "Resource": "*",
            },
          ],
          "Version": "2012-10-17",
        },
        "PolicyName": "OrganizationRootRootCustomResourceCustomResourcePolicyB45F831E",
        "Roles": Array [
          Object {
            "Ref": "AWS679f53fac002430cb0da5b7982bd2287ServiceRoleC1EA0FF2",
          },
        ],
      },
      "Type": "AWS::IAM::Policy",
    },
    "OrganizationRootTagsTagResourceCBEA7B2F": Object {
      "DeletionPolicy": "Delete",
      "DependsOn": Array [
        "Organization06E16095",
        "OrganizationRootRootCustomResourceCustomResourcePolicyB45F831E",
        "OrganizationRootRootCustomResourceBB74F060",
      ],
      "Properties": Object {
        "ResourceId": Object {
          "Fn::GetAtt": Array [
            "OrganizationRootRootCustomResourceBB74F060",
            "Roots.0.Id",
          ],
        },
        "ServiceToken": Object {
          "Fn::GetAtt": Array [
            "cdkorganizationsTagResourceProviderNestedStackcdkorganizationsTagResourceProviderNestedStackResourceA7B8DF96",
            "Outputs.StackcdkorganizationsTagResourceProviderframeworkonEvent916F9532Arn",
          ],
        },
      },
      "Type": "Custom::Organizations_TagResource",
      "UpdateReplacePolicy": "Delete",
    },
    "cdkorganizationsAccountProviderNestedStackcdkorganizationsAccountProviderNestedStackResourceA1C2E3D5": Object {
      "DeletionPolicy": "Delete",
      "Properties": Object {
        "TemplateURL": Object {
          "Fn::Join": Array [
            "",
            Array [
              "https://s3.",
              Object {
                "Ref": "AWS::Region",
              },
              ".",
              Object {
                "Ref": "AWS::URLSuffix",
              },
              "/",
              Object {
                "Fn::Sub": "cdk-hnb659fds-assets-\${AWS::AccountId}-\${AWS::Region}",
              },
<<<<<<< HEAD
              "/9bd1c6d470058e25b35596427e539499bc102ba6342eb04af6ae23bae58cfa62.json",
=======
              "/c89362d6d0db5839b11387894f53251ca97646fd553022d2a06909c94fbdd768.json",
>>>>>>> 5b3d7eb9
            ],
          ],
        },
      },
      "Type": "AWS::CloudFormation::Stack",
      "UpdateReplacePolicy": "Delete",
    },
    "cdkorganizationsOrganizationProviderNestedStackcdkorganizationsOrganizationProviderNestedStackResourceE0751832": Object {
      "DeletionPolicy": "Delete",
      "Properties": Object {
        "TemplateURL": Object {
          "Fn::Join": Array [
            "",
            Array [
              "https://s3.",
              Object {
                "Ref": "AWS::Region",
              },
              ".",
              Object {
                "Ref": "AWS::URLSuffix",
              },
              "/",
              Object {
                "Fn::Sub": "cdk-hnb659fds-assets-\${AWS::AccountId}-\${AWS::Region}",
              },
              "/fed3a130a758facee881e1a40c8a22d01d016a62ade83ef8aab0851bc1560453.json",
            ],
          ],
        },
      },
      "Type": "AWS::CloudFormation::Stack",
      "UpdateReplacePolicy": "Delete",
    },
    "cdkorganizationsTagResourceProviderNestedStackcdkorganizationsTagResourceProviderNestedStackResourceA7B8DF96": Object {
      "DeletionPolicy": "Delete",
      "Properties": Object {
        "TemplateURL": Object {
          "Fn::Join": Array [
            "",
            Array [
              "https://s3.",
              Object {
                "Ref": "AWS::Region",
              },
              ".",
              Object {
                "Ref": "AWS::URLSuffix",
              },
              "/",
              Object {
                "Fn::Sub": "cdk-hnb659fds-assets-\${AWS::AccountId}-\${AWS::Region}",
              },
              "/e835b13f5692dc513ca7433dcabb09cc3cd1d2463b714ddfccc49f6b590042c0.json",
            ],
          ],
        },
      },
      "Type": "AWS::CloudFormation::Stack",
      "UpdateReplacePolicy": "Delete",
    },
  },
  "Rules": Object {
    "CheckBootstrapVersion": Object {
      "Assertions": Array [
        Object {
          "Assert": Object {
            "Fn::Not": Array [
              Object {
                "Fn::Contains": Array [
                  Array [
                    "1",
                    "2",
                    "3",
                    "4",
                    "5",
                  ],
                  Object {
                    "Ref": "BootstrapVersion",
                  },
                ],
              },
            ],
          },
          "AssertDescription": "CDK bootstrap stack version 6 required. Please run 'cdk bootstrap' with a recent version of the CDK CLI.",
        },
      ],
    },
  },
}
`;<|MERGE_RESOLUTION|>--- conflicted
+++ resolved
@@ -213,11 +213,7 @@
               Object {
                 "Fn::Sub": "cdk-hnb659fds-assets-\${AWS::AccountId}-\${AWS::Region}",
               },
-<<<<<<< HEAD
-              "/9bd1c6d470058e25b35596427e539499bc102ba6342eb04af6ae23bae58cfa62.json",
-=======
               "/c89362d6d0db5839b11387894f53251ca97646fd553022d2a06909c94fbdd768.json",
->>>>>>> 5b3d7eb9
             ],
           ],
         },
